--- conflicted
+++ resolved
@@ -73,26 +73,6 @@
 
     //DEBUG_PRINT("CPX RX: Message from [0x%02X] to function [0x%02X] (size=%u)\n", cpxRx.route.source, cpxRx.route.function, cpxRx.dataLength);
 
-<<<<<<< HEAD
-    if (cpxRx.route.source == CPX_T_ESP32) {
-      switch(cpxRx.route.function) {
-        case CPX_F_WIFI_CTRL:
-          if (cpxRx.data[0] == WIFI_AP_CONNECTED_CMD) {
-              DEBUG_PRINT("WiFi connected to ip: %u.%u.%u.%u\n",
-                          cpxRx.data[1],
-                          cpxRx.data[2],
-                          cpxRx.data[3],
-                          cpxRx.data[4]);
-          }
-          if (cpxRx.data[0] == WIFI_CLIENT_CONNECTED_CMD) {
-            DEBUG_PRINT("WiFi client connected=%d\n", cpxRx.data[1]);
-            cpxLinkSetClientConnected(cpxRx.data[1] == 1);
-          }
-          break;
-        default:
-          DEBUG_PRINT("Not handling function [0x%02X]\n", cpxRx.route.function);
-      }
-=======
     switch (cpxRx.route.function) {
       case CPX_F_WIFI_CTRL:
         if (cpxRx.data[0] == WIFI_AP_CONNECTED_CMD) {
@@ -117,7 +97,6 @@
         break;
       default:
         DEBUG_PRINT("Not handling function [0x%02X] from [0x%02X]\n", cpxRx.route.function, cpxRx.route.source);
->>>>>>> bc9a5306
     }
 
     if (cpxRx.route.function == CPX_F_SYSTEM) {
