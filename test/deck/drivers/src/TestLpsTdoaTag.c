--- conflicted
+++ resolved
@@ -804,7 +804,6 @@
   TEST_ASSERT_EQUAL_UINT32(MAX_TIMEOUT, actual);
 }
 
-<<<<<<< HEAD
 void testDifferenceOfDistancePushedInKalmanIfAnchorsPositionIsValid() {
   // Fixture
   uint64_t tO = 3 * LOCODECK_TS_FREQ;
@@ -877,7 +876,8 @@
 
   // Assert
   // Nothing here, verification in mocks
-=======
+}
+
 void testLppPacketIsHandled() {
   // Simplified test, not verifying the actual LPP data
   // Fixture
@@ -899,7 +899,6 @@
 
   // Assert
   // Verified in mock
->>>>>>> b22133bc
 }
 
 ////////////////////////////////////////////
